--- conflicted
+++ resolved
@@ -12,11 +12,8 @@
     "torch>=2.6.0",
     "ultralytics>=8.3.110",
     "numpy>=1.23.0",
-<<<<<<< HEAD
+    "mediapipe>=0.8.9",
     "librosa>=0.11.0",
-=======
-    "mediapipe>=0.8.9",
->>>>>>> 7482835f
 ]
 
 [build-system]
